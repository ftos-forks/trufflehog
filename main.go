--- conflicted
+++ resolved
@@ -252,11 +252,8 @@
 	huggingfaceIncludeDiscussions = huggingfaceScan.Flag("include-discussions", "Include discussions in scan.").Bool()
 	huggingfaceIncludePrs         = huggingfaceScan.Flag("include-prs", "Include pull requests in scan.").Bool()
 
-<<<<<<< HEAD
-	scanScan = cli.Command("scan", "Find credentials in multiple sources defined in configuration.")
-=======
 	stdinInputScan = cli.Command("stdin", "Find credentials from stdin.")
->>>>>>> 4cffadbd
+	scanScan       = cli.Command("scan", "Find credentials in multiple sources defined in configuration.")
 
 	analyzeCmd = analyzer.Command(cli)
 	usingTUI   = false
