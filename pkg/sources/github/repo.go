--- conflicted
+++ resolved
@@ -356,13 +356,10 @@
 
 // normalizeRepo normalizes a GitHub repository URL or name to its canonical form.
 func (s *Source) normalizeRepo(repo string) (string, error) {
-<<<<<<< HEAD
+
 	// If it's a full URL (has protocol), normalize it
 	if regexp.MustCompile(`^[a-z]+://`).MatchString(repo) {
-=======
-	// if the string contains a '/', assume it's a GitHub repository.
-	if strings.ContainsRune(repo, '/') {
->>>>>>> 1e8671c6
+
 		return giturl.NormalizeGithubRepo(repo)
 	}
 	// If it's a repository name (contains / but not http), convert to full URL first
