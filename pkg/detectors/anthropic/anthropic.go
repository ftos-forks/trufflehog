package anthropic

import (
	"bytes"
	"context"
	"encoding/json"
	"fmt"
	"net/http"
	"strings"

	regexp "github.com/wasilibs/go-re2"

	"github.com/trufflesecurity/trufflehog/v3/pkg/common"
	"github.com/trufflesecurity/trufflehog/v3/pkg/detectors"
	"github.com/trufflesecurity/trufflehog/v3/pkg/pb/detectorspb"
)

type Scanner struct {
	client *http.Client
}

// Ensure the Scanner satisfies the interface at compile time.
var _ detectors.Detector = (*Scanner)(nil)

var (
	defaultClient = common.SaneHttpClient()
	// Make sure that your group is surrounded in boundary characters such as below to reduce false positives.
	keyPat = regexp.MustCompile(`\b(sk-ant-api03-[\w\-]{93}AA)\b`)
)

// Keywords are used for efficiently pre-filtering chunks.
// Use identifiers in the secret preferably, or the provider name.
func (s Scanner) Keywords() []string {
	return []string{"sk-ant-api03"}
}

// FromData will find and optionally verify Anthropic secrets in a given set of bytes.
func (s Scanner) FromData(ctx context.Context, verify bool, data []byte) (results []detectors.Result, err error) {
	dataStr := string(data)

	matches := keyPat.FindAllStringSubmatch(dataStr, -1)

	for _, match := range matches {
		if len(match) != 2 {
			continue
		}
		resMatch := strings.TrimSpace(match[1])

		s1 := detectors.Result{
			DetectorType: detectorspb.DetectorType_Anthropic,
			Raw:          []byte(resMatch),
		}

		if verify {
			client := s.client
			if client == nil {
				client = defaultClient
			}
			isVerified, err := verifyToken(ctx, client, resMatch)
			s1.Verified = isVerified
			s1.SetVerificationError(err, resMatch)
		}

<<<<<<< HEAD
=======
		if !s1.Verified && detectors.IsKnownFalsePositive(resMatch, detectors.DefaultFalsePositives, true) {
			continue
		}
>>>>>>> f16fdcac
		results = append(results, s1)
	}

	return results, nil
}

type response struct {
	Error struct {
		Message string `json:"message"`
	} `json:"error"`
}

func verifyToken(ctx context.Context, client *http.Client, apiKey string) (bool, error) {
	body := map[string]any{
		"model":      "claude-3-opus-20240229",
		"max_tokens": 1024,
		"messages": []map[string]string{
			{"role": "user", "content": "Hello, world"},
		},
	}

	bodyBytes, err := json.Marshal(body)
	if err != nil {
		return false, nil
	}

	// https://docs.anthropic.com/claude/reference/messages_post
	req, err := http.NewRequestWithContext(ctx, http.MethodPost, "https://api.anthropic.com/v1/messages", bytes.NewReader(bodyBytes))
	if err != nil {
		return false, nil
	}
	req.Header.Set("x-api-key", apiKey)
	req.Header.Set("Content-Type", "application/json")
	req.Header.Set("anthropic-version", "2023-06-01")

	res, err := client.Do(req)
	if err != nil {
		return false, err
	}
	defer res.Body.Close()

	switch res.StatusCode {
	case http.StatusOK:
		return true, nil

	case http.StatusBadRequest:
		var resp response
		if err = json.NewDecoder(res.Body).Decode(&resp); err != nil {
			return false, fmt.Errorf("unexpected HTTP response body: %w", err)
		}
		return true, nil

	case http.StatusUnauthorized:
		return false, nil

	default:
		return false, fmt.Errorf("unexpected HTTP response status %d", res.StatusCode)
	}
}

func (s Scanner) Type() detectorspb.DetectorType {
	return detectorspb.DetectorType_Anthropic
}<|MERGE_RESOLUTION|>--- conflicted
+++ resolved
@@ -61,12 +61,6 @@
 			s1.SetVerificationError(err, resMatch)
 		}
 
-<<<<<<< HEAD
-=======
-		if !s1.Verified && detectors.IsKnownFalsePositive(resMatch, detectors.DefaultFalsePositives, true) {
-			continue
-		}
->>>>>>> f16fdcac
 		results = append(results, s1)
 	}
 
