--- conflicted
+++ resolved
@@ -63,11 +63,7 @@
 				client = defaultClient
 			}
 
-<<<<<<< HEAD
-			isVerified, verificationErr := verifyMatch(ctx, client, resMatch)
-=======
 			isVerified, verificationErr := verifyCaflou(ctx, client, resMatch)
->>>>>>> 466da5b0
 			s1.Verified = isVerified
 			s1.SetVerificationError(verificationErr, resMatch)
 		}
@@ -78,44 +74,11 @@
 	return results, nil
 }
 
-<<<<<<< HEAD
-func verifyMatch(ctx context.Context, client *http.Client, token string) (bool, error) {
-	req, err := http.NewRequestWithContext(ctx, "GET", "https://app.caflou.com/api/v1/accounts", nil)
-	if err != nil {
-		return false, err
-	}
-	req.Header.Add("Authorization", fmt.Sprintf("Bearer %s", token))
-	res, err := client.Do(req)
-
-	if err != nil {
-		return false, err
-	}
-
-	defer func() {
-		_, _ = io.Copy(io.Discard, res.Body)
-		_ = res.Body.Close()
-	}()
-
-	switch res.StatusCode {
-	case http.StatusOK:
-		return true, nil
-	case http.StatusUnauthorized:
-		return false, nil
-	default:
-		return false, fmt.Errorf("unexpected HTTP response status %d", res.StatusCode)
-	}
-}
-
-func (s Scanner) Type() detectorspb.DetectorType {
-	return detectorspb.DetectorType_Caflou
-}
-=======
 func verifyCaflou(ctx context.Context, client *http.Client, token string) (bool, error) {
 	req, err := http.NewRequestWithContext(ctx, http.MethodGet, "https://app.caflou.com/api/v1/accounts", http.NoBody)
 	if err != nil {
 		return false, err
 	}
->>>>>>> 466da5b0
 
 	req.Header.Add("Authorization", fmt.Sprintf("Bearer %s", token))
 	resp, err := client.Do(req)
