--- conflicted
+++ resolved
@@ -76,22 +76,14 @@
 // All Diffs must have an associated commit.
 // The contentWriter is used to manage the diff's content, allowing for flexible handling of diff data.
 // By default, a buffer is used as the contentWriter, but this can be overridden with a custom contentWriter.
-<<<<<<< HEAD
-func newDiff(ctx context.Context, commit *Commit, opts ...diffOption) *Diff {
-=======
 func newDiff(commit *Commit, opts ...diffOption) *Diff {
->>>>>>> bf25b742
 	diff := &Diff{Commit: commit}
 	for _, opt := range opts {
 		opt(diff)
 	}
 
 	if diff.contentWriter == nil {
-<<<<<<< HEAD
-		diff.contentWriter = bufferwriter.New(ctx)
-=======
 		diff.contentWriter = bufferwriter.New()
->>>>>>> bf25b742
 	}
 
 	return diff
@@ -258,10 +250,6 @@
 
 // RepoPath parses the output of the `git log` command for the `source` path.
 // The Diff chan will return diffs in the order they are parsed from the log.
-<<<<<<< HEAD
-func (c *Parser) RepoPath(ctx context.Context, source string, head string, abbreviatedLog bool, excludedGlobs []string, isBare bool) (*DiffChan, error) {
-	args := []string{"-C", source, "log", "-p", "--full-history", "--date=format:%a %b %d %H:%M:%S %Y %z"}
-=======
 func (c *Parser) RepoPath(ctx context.Context, source string, head string, abbreviatedLog bool, excludedGlobs []string, isBare bool) (chan *Diff, error) {
 	args := []string{
 		"-C", source,
@@ -272,7 +260,6 @@
 		"--pretty=fuller", // https://git-scm.com/docs/git-log#_pretty_formats
 		"--notes",         // https://git-scm.com/docs/git-log#Documentation/git-log.txt---notesltrefgt
 	}
->>>>>>> bf25b742
 	if abbreviatedLog {
 		args = append(args, "--diff-filter=AM")
 	}
