package handlers

import (
	"bufio"
	"context"
	"errors"
	"fmt"
	"io"
	"time"

	"github.com/gabriel-vasile/mimetype"
	"github.com/mholt/archiver/v4"

	logContext "github.com/trufflesecurity/trufflehog/v3/pkg/context"
	"github.com/trufflesecurity/trufflehog/v3/pkg/iobuf"
	"github.com/trufflesecurity/trufflehog/v3/pkg/sources"
)

// fileReader is a custom reader that wraps an io.Reader and provides additional functionality for identifying
// and handling different file types. It abstracts away the complexity of detecting file formats, MIME types,
// and archive types, allowing for a more modular and extensible file handling process.
//
// fileReader leverages the archiver and mimetype packages for file type identification and provides information
// about the detected file format, MIME type, and whether the file is an archive. This information can be
// used by FileHandler implementations to make decisions on how to process the file.
//
// The IsGenericArchive field indicates whether the file represents an archive format that is supported by the
// archiver library. This allows FileHandler implementations to determine if the file can be processed using
// the default archive handling capabilities provided by the archiver package.
//
// By encapsulating the file type detection logic, fileReader simplifies the implementation of FileHandler and
// promotes a more cohesive and maintainable codebase. It also embeds a BufferedFileReader to provide efficient
// random access to the file content.
type fileReader struct {
	format           archiver.Format
	mime             *mimetype.MIME
	isGenericArchive bool

	*iobuf.BufferedReadSeeker
}

var (
	ErrEmptyReader = errors.New("reader is empty")

	// ErrProcessingFatal indicates a severe error that requires stopping the file processing.

	ErrProcessingFatal = errors.New("fatal error processing file")

	// ErrProcessingWarning indicates a recoverable error that can be logged,
	// allowing processing to continue.
	ErrProcessingWarning = errors.New("error processing file")
)

// mimeTypeReader wraps an io.Reader with MIME type information.
// This type is used to pass content through the processing pipeline
// while carrying its detected MIME type, avoiding redundant type detection.
type mimeTypeReader struct {
	mimeExt  string
	mimeName mimeType
	io.Reader
}

// newMimeTypeReaderFromFileReader creates a new mimeTypeReader from a fileReader.
func newMimeTypeReaderFromFileReader(r fileReader) mimeTypeReader {
	return mimeTypeReader{
		mimeExt:  r.mime.Extension(),
		mimeName: mimeType(r.mime.String()),
		Reader:   r.BufferedReadSeeker,
	}
}

// newMimeTypeReader creates a new mimeTypeReader from an io.Reader.
// It uses a bufio.Reader to perform MIME type detection on the input reader
// without consuming it, by peeking into the first 3072 bytes of the input.
// This encapsulates both the original reader and the detected MIME type information.
// This function is particularly useful for specialized archive handlers
// that need to pass extracted content to the default handler without modifying the original reader.
func newMimeTypeReader(r io.Reader) (mimeTypeReader, error) {
	const defaultMinBufferSize = 3072
	bufReader := bufio.NewReaderSize(r, defaultMinBufferSize)
	// A buffer of 512 bytes is used since many file formats store their magic numbers within the first 512 bytes.
	// If fewer bytes are read, MIME type detection may still succeed.
	buffer, err := bufReader.Peek(defaultMinBufferSize)
	if err != nil && !errors.Is(err, io.EOF) {
		return mimeTypeReader{}, fmt.Errorf("unable to read file for MIME type detection: %w", err)
	}

	mime := mimetype.Detect(buffer)

	return mimeTypeReader{mimeExt: mime.Extension(), mimeName: mimeType(mime.String()), Reader: bufReader}, nil
}

// newFileReader creates a fileReader from an io.Reader, optionally using BufferedFileWriter for certain formats.
// The caller is responsible for closing the reader when it is no longer needed.
func newFileReader(r io.Reader) (fReader fileReader, err error) {
	// To detect the MIME type of the input data, we need a reader that supports seeking.
	// This allows us to read the data multiple times if necessary without losing the original position.
	// We use a BufferedReaderSeeker to wrap the original reader, enabling this functionality.
	fReader.BufferedReadSeeker = iobuf.NewBufferedReadSeeker(r)

	// If an error occurs during MIME type detection, it is important we close the BufferedReaderSeeker
	// to release any resources it holds (checked out buffers or temp file).
	defer func() {
		if err != nil {
			if closeErr := fReader.Close(); closeErr != nil {
				err = fmt.Errorf("%w; error closing reader: %w", err, closeErr)
			}
		}
	}()

	var mime *mimetype.MIME
	mime, err = mimetype.DetectReader(fReader)
	if err != nil {
		return fReader, fmt.Errorf("unable to detect MIME type: %w", err)
	}
	fReader.mime = mime

	// Reset the reader to the beginning because DetectReader consumes the reader.
	if _, err = fReader.Seek(0, io.SeekStart); err != nil {
		return fReader, fmt.Errorf("error resetting reader after MIME detection: %w", err)
	}

	// If a MIME type is known to not be an archive type, we might as well return here rather than
	// paying the I/O penalty of an archiver.Identify() call that won't identify anything.
	if _, ok := skipArchiverMimeTypes[mimeType(mime.String())]; ok {
		return fReader, nil
	}

	var format archiver.Format
	format, _, err = archiver.Identify("", fReader)
	switch {
	case err == nil:
		fReader.isGenericArchive = true
		fReader.format = format

	case errors.Is(err, archiver.ErrNoMatch):
		// Not an archive handled by archiver.
		// Continue with the default reader.
	default:
		return fReader, fmt.Errorf("error identifying archive: %w", err)
	}

	// Reset the reader to the beginning again to allow the handler to read from the start.
	// This is necessary because Identify consumes the reader.
	if _, err = fReader.Seek(0, io.SeekStart); err != nil {
		return fReader, fmt.Errorf("error resetting reader after archive identification: %w", err)
	}

	return fReader, nil
}

// DataOrErr represents a result that can either contain data or an error.
// The Data field holds the byte slice of data, and the Err field holds any error that occurred.
// This structure is used to handle asynchronous file processing where each chunk of data
// or potential error needs to be communicated back to the caller. It allows for
// efficient streaming of file contents while also providing a way to propagate errors
// that may occur during the file handling process.
type DataOrErr struct {
	Data []byte
	Err  error
}

// FileHandler represents a handler for files.
// It has a single method, HandleFile, which takes a context and a fileReader as input,
// and returns a channel of byte slices and an error.
type FileHandler interface {
	HandleFile(ctx logContext.Context, reader fileReader) chan DataOrErr
}

// fileHandlingConfig encapsulates configuration settings that control the behavior of file processing.
type fileHandlingConfig struct{ skipArchives bool }

// newFileHandlingConfig creates a default fileHandlingConfig with default settings.
// Optional functional parameters can customize the configuration.
func newFileHandlingConfig(options ...func(*fileHandlingConfig)) fileHandlingConfig {
	config := fileHandlingConfig{}
	for _, option := range options {
		option(&config)
	}

	return config
}

// WithSkipArchives sets the skipArchives field of the fileHandlingConfig.
// If skip is true, the FileHandler will skip archive files.
func WithSkipArchives(skip bool) func(*fileHandlingConfig) {
	return func(c *fileHandlingConfig) { c.skipArchives = skip }
}

type handlerType string

const (
	archiveHandlerType handlerType = "archive"
	arHandlerType      handlerType = "ar"
	rpmHandlerType     handlerType = "rpm"
	defaultHandlerType handlerType = "default"
)

type mimeType string

const (
	rpmMime      mimeType = "application/x-rpm"
	cpioMime     mimeType = "application/cpio"
	unixArMime   mimeType = "application/x-unix-archive"
	arMime       mimeType = "application/x-archive"
	debMime      mimeType = "application/vnd.debian.binary-package"
	textMime     mimeType = "text/plain; charset=utf-8"
	xmlMime      mimeType = "text/xml"
	jsonMime     mimeType = "application/json"
	csvMime      mimeType = "text/csv"
	tsvMime      mimeType = "text/tab-separated-values"
	geoJSONMine  mimeType = "application/vnd.geo+json"
	ndjsonMime   mimeType = "application/x-ndjson"
	htmlMime     mimeType = "text/html"
	phpTextMime  mimeType = "text/x-php"
	rtfTextMime  mimeType = "text/rtf"
	jsAppMime    mimeType = "application/javascript"
	jsTextMime   mimeType = "text/javascript"
	jsMime       mimeType = "application/x-javascript"
	srtMime      mimeType = "application/x-subrip"
	srtXMime     mimeType = "application/x-srt"
	srtTextMime  mimeType = "text/x-srt"
	vttMime      mimeType = "text/vtt"
	luaMime      mimeType = "text/x-lua"
	perlMime     mimeType = "text/x-perl"
	pythonMime   mimeType = "text/x-python"
	pyAppMime    mimeType = "application/x-python"
	pyScriptMime mimeType = "application/x-script.python"
	tclTextMime  mimeType = "text/x-tcl"
	tclMime      mimeType = "application/x-tcl"
)

// skipArchiverMimeTypes is a set of MIME types that should bypass archiver library processing because they are either
// text-based or archives not supported by the library.
var skipArchiverMimeTypes = map[mimeType]struct{}{
	arMime:       {},
	unixArMime:   {},
	debMime:      {},
	rpmMime:      {},
	cpioMime:     {},
	textMime:     {},
	xmlMime:      {},
	jsonMime:     {},
	csvMime:      {},
	tsvMime:      {},
	geoJSONMine:  {},
	ndjsonMime:   {},
	htmlMime:     {},
	phpTextMime:  {},
	rtfTextMime:  {},
	jsAppMime:    {},
	jsTextMime:   {},
	jsMime:       {},
	srtMime:      {},
	srtXMime:     {},
	srtTextMime:  {},
	vttMime:      {},
	luaMime:      {},
	perlMime:     {},
	pythonMime:   {},
	pyAppMime:    {},
	pyScriptMime: {},
	tclTextMime:  {},
	tclMime:      {},
}

// selectHandler dynamically selects and configures a FileHandler based on the provided |mimetype| type and archive flag.
// The fileReader contains information about the MIME type and whether the file is an archive.
// This method uses specialized handlers for specific file types:
// - arHandler is used for Unix archives and Debian packages ('arMime', 'unixArMime', and 'debMime').
// - rpmHandler is used for RPM and CPIO archives ('rpmMime' and 'cpioMime').
// - archiveHandler is used for common archive formats supported by the archiver library (.zip, .tar, .gz, etc.).
// - defaultHandler is used for non-archive files.
// The selected handler is then returned, ready to handle the file according to its specific format and requirements.
func selectHandler(mimeT mimeType, isGenericArchive bool) FileHandler {
	switch mimeT {
	case arMime, unixArMime, debMime:
		return newARHandler()
	case rpmMime, cpioMime:
		return newRPMHandler()
	default:
		if isGenericArchive {
			return newArchiveHandler()
		}
		return newDefaultHandler(defaultHandlerType)
	}
}

var maxTimeout = time.Duration(60) * time.Second

// SetArchiveMaxTimeout sets the maximum timeout for the archive handler.
func SetArchiveMaxTimeout(timeout time.Duration) { maxTimeout = timeout }

// HandleFile orchestrates the complete file handling process for a given file.
// It determines the MIME type of the file,
// selects the appropriate handler based on this type, and processes the file.
// This function initializes the handling process and delegates to the specific
// handler to manage file extraction or processing.
//
// The function will return nil (success) in the following cases:
// - If the reader is empty (ErrEmptyReader)
// - If skipArchives option is true and the file is detected as an archive
// - If all chunks are processed successfully without critical errors
//
// The function will return an error in the following cases:
// - If the reader is nil
// - If there's an error creating the file reader
// - If there's an error closing the reader
// - If a critical error occurs during chunk processing (context cancellation, deadline exceeded, or ErrProcessingFatal)
// - If there's an error reporting a chunk
//
// Non-critical errors during chunk processing are logged
// but do not cause the function to return an error.
func HandleFile(
	ctx logContext.Context,
	reader io.Reader,
	chunkSkel *sources.Chunk,
	reporter sources.ChunkReporter,
	options ...func(*fileHandlingConfig),
) error {
	if reader == nil {
		return errors.New("reader is nil")
	}

	rdr, err := newFileReader(reader)
	if err != nil {
		if errors.Is(err, ErrEmptyReader) {
			ctx.Logger().V(5).Info("empty reader, skipping file")
			return nil
		}
		return fmt.Errorf("unable to HandleFile, error creating file reader: %w", err)
	}
	defer func() {
<<<<<<< HEAD
		if closeErr := rdr.Close(); closeErr != nil {
			if err != nil {
				err = fmt.Errorf("%w; error closing reader: %w", err, closeErr)
=======
		// Ensure all data is read to prevent broken pipe.
		if closeErr := rdr.Close(); closeErr != nil {
			if err != nil {
				err = errors.Join(err, closeErr)
>>>>>>> fa78cd7e
			} else {
				err = fmt.Errorf("error closing reader: %w", closeErr)
			}
		}
	}()

	ctx = logContext.WithValues(ctx, "mime", rdr.mime.String())

	mimeT := mimeType(rdr.mime.String())
	config := newFileHandlingConfig(options...)
	if config.skipArchives && rdr.isGenericArchive {
		ctx.Logger().V(5).Info("skipping archive file", "mime", mimeT)
		return nil
	}

	processingCtx, cancel := logContext.WithTimeout(ctx, maxTimeout)
	defer cancel()

	handler := selectHandler(mimeT, rdr.isGenericArchive)
	dataOrErrChan := handler.HandleFile(processingCtx, rdr) // Delegate to the specific handler to process the file.

	return handleChunksWithError(processingCtx, dataOrErrChan, chunkSkel, reporter)
}

// handleChunksWithError processes data and errors received from the dataErrChan channel.
// For each DataOrErr received:
// - If it contains data, the function creates a chunk based on chunkSkel and reports it through the reporter.
// - If it contains an error, the function returns the error immediately.
// The function also listens for context cancellation to gracefully terminate processing if the context is done.
// It returns nil upon successful processing of all data, or the first encountered error.
func handleChunksWithError(
	ctx logContext.Context,
	dataErrChan chan DataOrErr,
	chunkSkel *sources.Chunk,
	reporter sources.ChunkReporter,
) error {
	for {
		select {
		case dataOrErr, ok := <-dataErrChan:
			if !ok {
				// Channel closed, processing complete.
				ctx.Logger().V(5).Info("dataErrChan closed, all chunks processed")
				return nil
			}
			if dataOrErr.Err != nil {
				if isCriticalError(dataOrErr.Err) {
					return dataOrErr.Err
				}
				ctx.Logger().Error(dataOrErr.Err, "non-critical error processing chunk")
				continue
			}
			if len(dataOrErr.Data) > 0 {
				chunk := *chunkSkel
				chunk.Data = dataOrErr.Data
				if err := reporter.ChunkOk(ctx, chunk); err != nil {
					return fmt.Errorf("error reporting chunk: %w", err)
				}
			}
		case <-ctx.Done():
			return ctx.Err()
		}
	}
}

// isCriticalError determines whether the given error is a critical error that should
// terminate processing, or a non-critical error that can be logged and ignored.
// Critical errors include context cancellation, deadline exceeded, and the
// ErrProcessingFatal error. Non-critical errors include the ErrProcessingWarning
// error. All other errors are treated as non-critical.
func isCriticalError(err error) bool {
	switch {
	case errors.Is(err, context.Canceled) ||
		errors.Is(err, context.DeadlineExceeded) ||
		errors.Is(err, ErrProcessingFatal):
		return true
	case errors.Is(err, ErrProcessingWarning):
		return false
	default:
		return false
	}
}<|MERGE_RESOLUTION|>--- conflicted
+++ resolved
@@ -331,16 +331,10 @@
 		return fmt.Errorf("unable to HandleFile, error creating file reader: %w", err)
 	}
 	defer func() {
-<<<<<<< HEAD
-		if closeErr := rdr.Close(); closeErr != nil {
-			if err != nil {
-				err = fmt.Errorf("%w; error closing reader: %w", err, closeErr)
-=======
 		// Ensure all data is read to prevent broken pipe.
 		if closeErr := rdr.Close(); closeErr != nil {
 			if err != nil {
 				err = errors.Join(err, closeErr)
->>>>>>> fa78cd7e
 			} else {
 				err = fmt.Errorf("error closing reader: %w", closeErr)
 			}
