package engine

import (
	"runtime"

	"github.com/go-errors/errors"
	"google.golang.org/protobuf/proto"
	"google.golang.org/protobuf/types/known/anypb"

	"github.com/trufflesecurity/trufflehog/v3/pkg/common"
	"github.com/trufflesecurity/trufflehog/v3/pkg/context"
	"github.com/trufflesecurity/trufflehog/v3/pkg/pb/sourcespb"
	"github.com/trufflesecurity/trufflehog/v3/pkg/sources"
	"github.com/trufflesecurity/trufflehog/v3/pkg/sources/filesystem"
)

// ScanFileSystem scans a given file system.
func (e *Engine) ScanFileSystem(ctx context.Context, c sources.Config) error {
	connection := &sourcespb.Filesystem{
		Directories: c.Directories,
	}
	var conn anypb.Any
	err := anypb.MarshalFrom(&conn, connection, proto.MarshalOptions{})
	if err != nil {
		ctx.Logger().Error(err, "failed to marshal filesystem connection")
		return err
	}

	fileSystemSource := filesystem.Source{}
<<<<<<< HEAD
	cfg := sources.NewSourceConfig(
		"trufflehog - filesystem",
		0,
		int64(sourcespb.SourceType_SOURCE_TYPE_FILESYSTEM),
		&conn,
		sources.WithConcurrency(runtime.NumCPU()),
		sources.WithVerify(true),
	)
	err = fileSystemSource.Init(ctx, cfg)
=======

	ctx = context.WithValues(ctx,
		"source_type", fileSystemSource.Type().String(),
		"source_name", "filesystem",
	)
	err = fileSystemSource.Init(ctx, "trufflehog - filesystem", 0, int64(sourcespb.SourceType_SOURCE_TYPE_FILESYSTEM), true, &conn, runtime.NumCPU())
>>>>>>> d317ddb5
	if err != nil {
		return errors.WrapPrefix(err, "could not init filesystem source", 0)
	}
	fileSystemSource.WithFilter(c.Filter)
	e.sourcesWg.Add(1)
	go func() {
		defer common.RecoverWithExit(ctx)
		defer e.sourcesWg.Done()
		err := fileSystemSource.Chunks(ctx, e.ChunksChan())
		if err != nil {
			ctx.Logger().Error(err, "error scanning filesystem")
		}
	}()
	return nil
}<|MERGE_RESOLUTION|>--- conflicted
+++ resolved
@@ -27,7 +27,6 @@
 	}
 
 	fileSystemSource := filesystem.Source{}
-<<<<<<< HEAD
 	cfg := sources.NewSourceConfig(
 		"trufflehog - filesystem",
 		0,
@@ -36,15 +35,11 @@
 		sources.WithConcurrency(runtime.NumCPU()),
 		sources.WithVerify(true),
 	)
-	err = fileSystemSource.Init(ctx, cfg)
-=======
-
 	ctx = context.WithValues(ctx,
 		"source_type", fileSystemSource.Type().String(),
 		"source_name", "filesystem",
 	)
-	err = fileSystemSource.Init(ctx, "trufflehog - filesystem", 0, int64(sourcespb.SourceType_SOURCE_TYPE_FILESYSTEM), true, &conn, runtime.NumCPU())
->>>>>>> d317ddb5
+	err = fileSystemSource.Init(ctx, cfg)
 	if err != nil {
 		return errors.WrapPrefix(err, "could not init filesystem source", 0)
 	}
